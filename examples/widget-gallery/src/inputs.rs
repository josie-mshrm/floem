use floem::{
    peniko::Color,
    reactive::create_rw_signal,
    style::{CursorStyle, Style},
    view::View,
    views::{text_input, Decorators},
    AppContext,
};

use crate::form::{form, form_item};

pub fn text_input_view(cx: AppContext) -> impl View {
    let text = create_rw_signal(cx.scope, "".to_string());

    form(move || {
        (
<<<<<<< HEAD
            form_item("Simple Input:".to_string(), 120.0, move || {
                text_input(text).style(|| Style::BASE.border(1.0).height_px(32.0))
=======
            form_item(cx, "Simple Input:".to_string(), 120.0, move |cx| {
                text_input(cx, text)
                    .style(cx, || Style::BASE.border(1.0).height_px(32.0))
                    .keyboard_navigatable(cx)
>>>>>>> 30c53483
            }),
            form_item("Styled Input:".to_string(), 120.0, move || {
                text_input(text)
                    .style(|| {
                        Style::BASE
                            .border(1.5)
                            .background(Color::rgb8(224, 224, 224))
                            .border_radius(15.0)
                            .border_color(Color::rgb8(189, 189, 189))
                            .padding_px(10.0)
                            .cursor(CursorStyle::Text)
                    })
<<<<<<< HEAD
                    .hover_style(|| Style::BASE.border_color(Color::rgb8(66, 66, 66)))
                    .focus_style(|| Style::BASE.border_color(Color::LIGHT_SKY_BLUE))
=======
                    .hover_style(cx, || Style::BASE.border_color(Color::rgb8(66, 66, 66)))
                    .focus_style(cx, || Style::BASE.border_color(Color::LIGHT_SKY_BLUE))
                    .keyboard_navigatable(cx)
>>>>>>> 30c53483
            }),
        )
    })
}<|MERGE_RESOLUTION|>--- conflicted
+++ resolved
@@ -14,15 +14,10 @@
 
     form(move || {
         (
-<<<<<<< HEAD
             form_item("Simple Input:".to_string(), 120.0, move || {
-                text_input(text).style(|| Style::BASE.border(1.0).height_px(32.0))
-=======
-            form_item(cx, "Simple Input:".to_string(), 120.0, move |cx| {
-                text_input(cx, text)
-                    .style(cx, || Style::BASE.border(1.0).height_px(32.0))
+                text_input(text)
+                    .style(|| Style::BASE.border(1.0).height_px(32.0))
                     .keyboard_navigatable(cx)
->>>>>>> 30c53483
             }),
             form_item("Styled Input:".to_string(), 120.0, move || {
                 text_input(text)
@@ -35,14 +30,9 @@
                             .padding_px(10.0)
                             .cursor(CursorStyle::Text)
                     })
-<<<<<<< HEAD
                     .hover_style(|| Style::BASE.border_color(Color::rgb8(66, 66, 66)))
                     .focus_style(|| Style::BASE.border_color(Color::LIGHT_SKY_BLUE))
-=======
-                    .hover_style(cx, || Style::BASE.border_color(Color::rgb8(66, 66, 66)))
-                    .focus_style(cx, || Style::BASE.border_color(Color::LIGHT_SKY_BLUE))
                     .keyboard_navigatable(cx)
->>>>>>> 30c53483
             }),
         )
     })
